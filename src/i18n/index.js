--- conflicted
+++ resolved
@@ -27,24 +27,13 @@
 }
 
 export const loadLanguageAsync = lang => {
-<<<<<<< HEAD
 	if (
 		// If the same language
-		i18n.locale === lang ||
+		i18n.global.locale === lang ||
 		// If the language was already loaded
 		loadedLanguages.includes(lang)
 	) {
 		return setI18nLanguage(lang)
-=======
-	// If the same language
-	if (i18n.global.locale === lang) {
-		return Promise.resolve(setI18nLanguage(lang))
-	}
-
-	// If the language was already loaded
-	if (loadedLanguages.includes(lang)) {
-		return Promise.resolve(setI18nLanguage(lang))
->>>>>>> 1c8e26bd
 	}
 
 	// If the language hasn't been loaded yet
