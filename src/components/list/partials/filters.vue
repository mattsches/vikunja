<template>
	<card class="filters has-overflow">
		<fancycheckbox v-model="params.filter_include_nulls">
			{{ $t('filters.attributes.includeNulls') }}
		</fancycheckbox>
		<fancycheckbox
			v-model="filters.requireAllFilters"
			@change="setFilterConcat()"
		>
			{{ $t('filters.attributes.requireAll') }}
		</fancycheckbox>
		<div class="field">
			<label class="label">
				{{ $t('filters.attributes.showDoneTasks') }}
			</label>
			<div class="control">
				<fancycheckbox @change="setDoneFilter" v-model="filters.done">
					{{ $t('filters.attributes.showDoneTasks') }}
				</fancycheckbox>
			</div>
		</div>
		<div class="field">
			<label class="label">{{ $t('misc.search') }}</label>
			<div class="control">
				<input
					class="input"
					:placeholder="$t('misc.search')"
					v-model="params.s"
					@blur="change()"
					@keyup.enter="change()"
				/>
			</div>
		</div>
		<div class="field">
			<label class="label">{{ $t('task.attributes.priority') }}</label>
			<div class="control single-value-control">
				<priority-select
					:disabled="!filters.usePriority"
					v-model.number="filters.priority"
					@change="setPriority"
				/>
				<fancycheckbox
					v-model="filters.usePriority"
					@change="setPriority"
				>
					{{ $t('filters.attributes.enablePriority') }}
				</fancycheckbox>
			</div>
		</div>
		<div class="field">
			<label class="label">{{ $t('task.attributes.percentDone') }}</label>
			<div class="control single-value-control">
				<percent-done-select
					v-model.number="filters.percentDone"
					@change="setPercentDoneFilter"
					:disabled="!filters.usePercentDone"
				/>
				<fancycheckbox
					v-model="filters.usePercentDone"
					@change="setPercentDoneFilter"
				>
					{{ $t('filters.attributes.enablePercentDone') }}
				</fancycheckbox>
			</div>
		</div>
		<div class="field">
			<label class="label">{{ $t('task.attributes.dueDate') }}</label>
			<div class="control">
				<flat-pickr
					:config="flatPickerConfig"
					@on-close="setDueDateFilter"
					class="input"
					:placeholder="$t('filters.attributes.dueDateRange')"
					v-model="filters.dueDate"
				/>
			</div>
		</div>
		<div class="field">
			<label class="label">{{ $t('task.attributes.startDate') }}</label>
			<div class="control">
				<flat-pickr
					:config="flatPickerConfig"
					@on-close="setStartDateFilter"
					class="input"
					:placeholder="$t('filters.attributes.startDateRange')"
					v-model="filters.startDate"
				/>
			</div>
		</div>
		<div class="field">
			<label class="label">{{ $t('task.attributes.endDate') }}</label>
			<div class="control">
				<flat-pickr
					:config="flatPickerConfig"
					@on-close="setEndDateFilter"
					class="input"
					:placeholder="$t('filters.attributes.endDateRange')"
					v-model="filters.endDate"
				/>
			</div>
		</div>
		<div class="field">
			<label class="label">{{ $t('task.attributes.reminders') }}</label>
			<div class="control">
				<flat-pickr
					:config="flatPickerConfig"
					@on-close="setReminderFilter"
					class="input"
					:placeholder="$t('filters.attributes.reminderRange')"
					v-model="filters.reminders"
				/>
			</div>
		</div>

		<div class="field">
			<label class="label">{{ $t('task.attributes.assignees') }}</label>
			<div class="control">
				<multiselect
					:loading="usersService.loading"
					:placeholder="$t('team.edit.search')"
					@search="query => find('users', query)"
					:search-results="foundusers"
					@select="() => add('users', 'assignees')"
					label="username"
					:multiple="true"
					@remove="() => remove('users', 'assignees')"
					v-model="users"
				/>
			</div>
		</div>

		<div class="field">
			<label class="label">{{ $t('task.attributes.labels') }}</label>
			<div class="control labels-list">
				<edit-labels v-model="labels" @change="changeLabelFilter"/>
			</div>
		</div>

		<template v-if="$route.name === 'filters.create' || $route.name === 'list.edit'">
			<div class="field">
				<label class="label">{{ $t('list.lists') }}</label>
				<div class="control">
					<multiselect
						:loading="listsService.loading"
						:placeholder="$t('list.search')"
						@search="query => find('lists', query)"
						:search-results="foundlists"
						@select="() => add('lists', 'list_id')"
						label="title"
						@remove="() => remove('lists', 'list_id')"
						:multiple="true"
						v-model="lists"
					/>
				</div>
			</div>
			<div class="field">
				<label class="label">{{ $t('namespace.namespaces') }}</label>
				<div class="control">
					<multiselect
						:loading="namespaceService.loading"
						:placeholder="$t('namespace.search')"
						@search="query => find('namespace', query)"
						:search-results="foundnamespace"
						@select="() => add('namespace', 'namespace')"
						label="title"
						@remove="() => remove('namespace', 'namespace')"
						:multiple="true"
						v-model="namespace"
					/>
				</div>
			</div>
		</template>
	</card>
</template>

<script>
import Fancycheckbox from '../../input/fancycheckbox'
import flatPickr from 'vue-flatpickr-component'
import 'flatpickr/dist/flatpickr.css'

import {includesById} from '@/helpers/utils'
import {formatISO} from 'date-fns'
import PrioritySelect from '@/components/tasks/partials/prioritySelect.vue'
import PercentDoneSelect from '@/components/tasks/partials/percentDoneSelect.vue'
import Multiselect from '@/components/input/multiselect.vue'

import UserService from '@/services/user'
import ListService from '@/services/list'
import NamespaceService from '@/services/namespace'
import EditLabels from '@/components/tasks/partials/editLabels.vue'

// FIXME: merge with DEFAULT_PARAMS in taskList.js
const DEFAULT_PARAMS = {
	sort_by: [],
	order_by: [],
	filter_by: [],
	filter_value: [],
	filter_comparator: [],
	filter_include_nulls: true,
	filter_concat: 'or',
	s: '',
}

const DEFAULT_FILTERS = {
	done: false,
	dueDate: '',
	requireAllFilters: false,
	priority: 0,
	usePriority: false,
	startDate: '',
	endDate: '',
	percentDone: 0,
	usePercentDone: false,
	reminders: '',
	assignees: '',
	labels: '',
	list_id: '',
	namespace: '',
}

export default {
	name: 'filters',
	components: {
		EditLabels,
		PrioritySelect,
		Fancycheckbox,
		flatPickr,
		PercentDoneSelect,
		Multiselect,
	},
	data() {
		return {
			params: DEFAULT_PARAMS,
			filters: DEFAULT_FILTERS,

			usersService: new UserService(),
			foundusers: [],
			users: [],

			labelQuery: '',
			labels: [],

			listsService: new ListService(),
			foundlists: [],
			lists: [],

			namespaceService: new NamespaceService(),
			foundnamespace: [],
			namespace: [],
		}
	},
	mounted() {
		this.filters.requireAllFilters = this.params.filter_concat === 'and'
	},
	props: {
		modelValue: {
			required: true,
		},
	},
	emits: ['update:modelValue', 'change'],
	watch: {
		modelValue: {
			handler(value) {
				this.params = value
				this.prepareFilters()
			},
			immediate: true,
		},
	},
	computed: {
		foundLabels() {
			return this.$store.getters['labels/filterLabelsByQuery'](this.labels, this.query)
		},
		flatPickerConfig() {
			return {
				altFormat: this.$t('date.altFormatLong'),
				altInput: true,
				dateFormat: 'Y-m-d H:i',
				enableTime: true,
				time_24hr: true,
				mode: 'range',
				locale: {
					firstDayOfWeek: this.$store.state.auth.settings.weekStart,
				},
			}
		},
	},
	methods: {
		change() {
			this.$emit('update:modelValue', this.params)
			this.$emit('change', this.params)
		},
		prepareFilters() {
			this.prepareDone()
			this.prepareDate('due_date', 'dueDate')
			this.prepareDate('start_date', 'startDate')
			this.prepareDate('end_date', 'endDate')
			this.prepareSingleValue('priority', 'priority', 'usePriority', true)
			this.prepareSingleValue('percent_done', 'percentDone', 'usePercentDone', true)
			this.prepareDate('reminders')
			this.prepareRelatedObjectFilter('users', 'assignees')
			this.prepareRelatedObjectFilter('lists', 'list_id')
			this.prepareRelatedObjectFilter('namespace')

			this.prepareSingleValue('labels')

			const labels = typeof this.filters.labels === 'string'
				? this.filters.labels
				: ''
			const labelIds = labels.split(',').map(i => parseInt(i))

			this.labels = this.$store.getters['labels/getLabelsByIds'](labelIds)
		},
		removePropertyFromFilter(propertyName) {
			// Because of the way arrays work, we can only ever remove one element at once.
			// To remove multiple filter elements of the same name this function has to be called multiple times.
			for (const i in this.params.filter_by) {
				if (this.params.filter_by[i] === propertyName) {
					this.params.filter_by.splice(i, 1)
					this.params.filter_comparator.splice(i, 1)
					this.params.filter_value.splice(i, 1)
					break
				}
			}
		},
		setDateFilter(filterName, variableName = null) {
			if (variableName === null) {
				variableName = filterName
			}
			
			// Only filter if we have a start and end due date
			if (this.filters[variableName] !== '') {

				const parts = this.filters[variableName].split(' to ')

				if (parts.length < 2) {
					return
				}

				// Check if we already have values in params and only update them if we do
				let foundStart = false
				let foundEnd = false
				this.params.filter_by.forEach((f, i) => {
					if (f === filterName && this.params.filter_comparator[i] === 'greater_equals') {
						foundStart = true
						this.params.filter_value[i] = formatISO(new Date(parts[0]))
					}
					if (f === filterName && this.params.filter_comparator[i] === 'less_equals') {
						foundEnd = true
						this.params.filter_value[i] = formatISO(new Date(parts[1]))
					}
				})

				if (!foundStart) {
					this.params.filter_by.push(filterName)
					this.params.filter_comparator.push('greater_equals')
					this.params.filter_value.push(formatISO(new Date(parts[0])))
				}
				if (!foundEnd) {
					this.params.filter_by.push(filterName)
					this.params.filter_comparator.push('less_equals')
					this.params.filter_value.push(formatISO(new Date(parts[1])))
				}
				this.change()
				return
			}

			this.removePropertyFromFilter(filterName)
			this.removePropertyFromFilter(filterName)
			this.change()
		},
		prepareDate(filterName, variableName) {
			if (typeof this.params.filter_by === 'undefined') {
				return
			}

			let foundDateStart = false
			let foundDateEnd = false
			for (const i in this.params.filter_by) {
				if (this.params.filter_by[i] === filterName && this.params.filter_comparator[i] === 'greater_equals') {
					foundDateStart = i
				}
				if (this.params.filter_by[i] === filterName && this.params.filter_comparator[i] === 'less_equals') {
					foundDateEnd = i
				}

				if (foundDateStart !== false && foundDateEnd !== false) {
					break
				}
			}

			if (foundDateStart !== false && foundDateEnd !== false) {
				const start = new Date(this.params.filter_value[foundDateStart])
				const end = new Date(this.params.filter_value[foundDateEnd])
				this.filters[variableName] = `${start.getFullYear()}-${start.getMonth() + 1}-${start.getDate()} to ${end.getFullYear()}-${end.getMonth() + 1}-${end.getDate()}`
			}
		},
		setSingleValueFilter(filterName, variableName, useVariableName = '', comparator = 'equals') {
			if (useVariableName !== '' && !this.filters[useVariableName]) {
				this.removePropertyFromFilter(filterName)
				return
			}

			let found = false
			this.params.filter_by.forEach((f, i) => {
				if (f === filterName) {
					found = true
					this.params.filter_value[i] = this.filters[variableName]
				}
			})

			if (!found) {
				this.params.filter_by.push(filterName)
				this.params.filter_comparator.push(comparator)
				this.params.filter_value.push(this.filters[variableName])
			}

			this.change()
		},
		/**
		 *
		 * @param filterName The filter name in the api.
		 * @param variableName The name of the variable in this.filters.
		 * @param useVariableName The name of the variable of the "Use this filter" variable. Will only be set if the parameter is not null.
		 * @param isNumber Toggles if the value should be parsed as a number.
		 */
		prepareSingleValue(filterName, variableName = null, useVariableName = null, isNumber = false) {
			if (variableName === null) {
				variableName = filterName
			}

			let found = false
			for (const i in this.params.filter_by) {
				if (this.params.filter_by[i] === filterName) {
					found = i
					break
				}
			}

			if (found === false && useVariableName !== null) {
				this.filters[useVariableName] = false
				return
			}

			if (isNumber) {
				this.filters[variableName] = Number(this.params.filter_value[found])
			} else {
				this.filters[variableName] = this.params.filter_value[found]
			}

			if (useVariableName !== null) {
				this.filters[useVariableName] = true
			}
		},
		prepareDone() {
			// Set filters.done based on params
			if (typeof this.params.filter_by === 'undefined') {
				return
			}

			let foundDone = false
			this.params.filter_by.forEach((f, i) => {
				if (f === 'done') {
					foundDone = i
				}
			})
			if (foundDone === false) {
				this.filters.done = true
			}
		},
		prepareRelatedObjectFilter(kind, filterName = null, servicePrefix = null) {
			if (filterName === null) {
				filterName = kind
			}

			if (servicePrefix === null) {
				servicePrefix = kind
			}

			this.prepareSingleValue(filterName)
			if (typeof this.filters[filterName] !== 'undefined' && this.filters[filterName] !== '') {
				this[`${servicePrefix}Service`].getAll({}, {s: this.filters[filterName]})
					.then(r => {
						this[kind] = r
					})
					.catch(e => this.$message.error(e))
			}
		},
		setDoneFilter() {
			if (this.filters.done) {
				this.removePropertyFromFilter('done')
			} else {
				this.params.filter_by.push('done')
				this.params.filter_comparator.push('equals')
				this.params.filter_value.push('false')
			}
			this.change()
		},
		setFilterConcat() {
			if (this.filters.requireAllFilters) {
				this.params.filter_concat = 'and'
			} else {
				this.params.filter_concat = 'or'
			}
		},
		setDueDateFilter() {
			this.setDateFilter('due_date', 'dueDate')
		},
		setPriority() {
			this.setSingleValueFilter('priority', 'priority', 'usePriority')
		},
		setStartDateFilter() {
			this.setDateFilter('start_date', 'startDate')
		},
		setEndDateFilter() {
			this.setDateFilter('end_date', 'endDate')
		},
		setPercentDoneFilter() {
			this.setSingleValueFilter('percent_done', 'percentDone', 'usePercentDone')
		},
		setReminderFilter() {
			this.setDateFilter('reminders')
		},
		clear(kind) {
			this[`found${kind}`] = []
		},
		find(kind, query) {

			if (query === '') {
				this.clear(kind)
			}

			this[`${kind}Service`].getAll({}, {s: query})
				.then(response => {
<<<<<<< HEAD
					// Filter the results to not include users who are already assigneid
					this[`found${kind}`] = differenceWith(response, this[kind], (first, second) => {
						return first.id === second.id
					})
=======
					// Filter users from the results who are already assigned
					const unassignedUsers = response.filter(({id}) => !includesById(this[kind], id))

					this.$set(this, `found${kind}`, unassignedUsers)
>>>>>>> faa2daa8
				})
				.catch(e => {
					this.$message.error(e)
				})
		},
		add(kind, filterName) {
			this.$nextTick(() => {
				this.changeMultiselectFilter(kind, filterName)
			})
		},
		remove(kind, filterName) {
			this.$nextTick(() => {
				this.changeMultiselectFilter(kind, filterName)
			})
		},
		changeMultiselectFilter(kind, filterName) {
			if (this[kind].length === 0) {
				this.removePropertyFromFilter(filterName)
				this.change()
				return
			}

			let ids = []
			this[kind].forEach(u => {
				ids.push(u.id)
			})

			this.filters[filterName] = ids.join(',')
			this.setSingleValueFilter(filterName, filterName, '', 'in')
		},
		findLabels(query) {
			this.labelQuery = query
		},
		addLabel() {
			this.$nextTick(() => {
				this.changeLabelFilter()
			})
		},
		removeLabel(label) {
			this.$nextTick(() => {
				for (const l in this.labels) {
					if (this.labels[l].id === label.id) {
						this.labels.splice(l, 1)
					}
					break
				}

				this.changeLabelFilter()
			})
		},
		changeLabelFilter() {
			if (this.labels.length === 0) {
				this.removePropertyFromFilter('labels')
				this.change()
				return
			}

			let labelIDs = []
			this.labels.forEach(u => {
				labelIDs.push(u.id)
			})

			this.filters.labels = labelIDs.join(',')
			this.setSingleValueFilter('labels', 'labels', '', 'in')
		},
	},
}
</script>

<style lang="scss">
.single-value-control {
	display: flex;
	align-items: center;

	.fancycheckbox {
		margin-left: .5rem;
	}
}
</style><|MERGE_RESOLUTION|>--- conflicted
+++ resolved
@@ -532,17 +532,8 @@
 
 			this[`${kind}Service`].getAll({}, {s: query})
 				.then(response => {
-<<<<<<< HEAD
-					// Filter the results to not include users who are already assigneid
-					this[`found${kind}`] = differenceWith(response, this[kind], (first, second) => {
-						return first.id === second.id
-					})
-=======
 					// Filter users from the results who are already assigned
-					const unassignedUsers = response.filter(({id}) => !includesById(this[kind], id))
-
-					this.$set(this, `found${kind}`, unassignedUsers)
->>>>>>> faa2daa8
+					this[`found${kind}`] = response.filter(({id}) => !includesById(this[kind], id))
 				})
 				.catch(e => {
 					this.$message.error(e)
